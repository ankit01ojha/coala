--- conflicted
+++ resolved
@@ -119,13 +119,9 @@
                         Setting(key,
                                 value,
                                 origin,
-<<<<<<< HEAD
+                                to_append=append,
                                 # Start ignoring PEP8Bear, PycodestyleBear*
                                 # they fail to resolve this
-=======
-                                to_append=append,
-                                # Ignore PEP8Bear, it fails to format that
->>>>>>> 2a7f1297
                                 remove_empty_iter_elements=
                                 self.__remove_empty_iter_elements),
                                 # Stop ignoring
@@ -137,13 +133,9 @@
                             Setting(key,
                                     value,
                                     origin,
-<<<<<<< HEAD
+                                    to_append=append,
                                     # Start ignoring PEP8Bear, PycodestyleBear*
                                     # they fail to resolve this
-=======
-                                    to_append=append,
-                                    # Ignore PEP8Bear, it fails to format that
->>>>>>> 2a7f1297
                                     remove_empty_iter_elements=
                                     self.__remove_empty_iter_elements),
                                     # Stop ignoring
