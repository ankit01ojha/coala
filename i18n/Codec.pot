#: codeclib/internal/process_managing/FilterProcess.py:76
msgid ""
"Unknown failure in worker process.\n"
"Exception: {}\n"
"Traceback:\n"
"{}"
msgstr ""

#: codeclib/internal/process_managing/FilterProcess.py:78
msgid ""
"An unknown failure occurred and a process is aborted. Please contact "
"developers for assistance and try out starting codec with -j1."
msgstr ""

#: codeclib/internal/process_managing/FilterProcess.py:96
msgid ""
"Failed to handle queue element {}. If you are testing filters, make sure "
"they inherit from GlobalFilter or LocalFilter and don't overwrite the kind() "
"method."
msgstr ""

#: codeclib/internal/process_managing/FilterProcess.py:99
msgid "Failed to handle queue element {}."
msgstr ""

#: codeclib/internal/process_managing/FilterProcess.py:103
msgid "Queue timeout reached. Assuming no tasks are left."
msgstr ""

#: codeclib/internal/process_managing/FilterProcess.py:116
msgid ""
"Local filter {} raised an exception of type {}. If you are the writer of "
"this filter, please catch all exceptions. If not and this error keeps "
"occurring you might want to get in contact with the writer of this filter."
msgstr ""

#: codeclib/internal/process_managing/FilterProcess.py:120
msgid "Filter {} failed to run."
msgstr ""

<<<<<<< HEAD
#. Something's gone wrong
#: codec:27
=======
#: codeclib/internal/parsing/CLIParser.py:33
msgid "List of paths to files and/or directories to be (recursively) checked"
msgstr ""

#: codeclib/internal/parsing/CLIParser.py:36
msgid "List of paths to files and/or directories to be ignored"
msgstr ""

#: codeclib/internal/parsing/CLIParser.py:39
msgid "List of paths to directories to be checked excluding sub-directories"
msgstr ""

#: codeclib/internal/parsing/CLIParser.py:42
msgid "List of file endings of files to be checked"
msgstr ""

#: codeclib/internal/parsing/CLIParser.py:45
msgid "List of file endings of files to be ignored"
msgstr ""

#: codeclib/internal/parsing/CLIParser.py:48
msgid "List of directories that contain filters"
msgstr ""

#: codeclib/internal/parsing/CLIParser.py:51
msgid "Names of filters that should be used"
msgstr ""

#: codeclib/internal/parsing/CLIParser.py:54
msgid "Names of filters that should be ignored"
msgstr ""

#: codeclib/internal/parsing/CLIParser.py:57
msgid "List of regular expressions for matching filters to be used"
msgstr ""

#: codeclib/internal/parsing/CLIParser.py:60
msgid "Enum (CONSOLE/TXT/HTML) to choose type of logging"
msgstr ""

#: codeclib/internal/parsing/CLIParser.py:63
msgid "File path to where logging output should be saved"
msgstr ""

#: codeclib/internal/parsing/CLIParser.py:66
msgid "Enum (ERR/WARN/INFO/DEBUG) to choose level of verbosity"
msgstr ""

#: codeclib/internal/parsing/CLIParser.py:69
msgid "File path of configuration file to be used"
msgstr ""

#: codeclib/internal/parsing/CLIParser.py:72
msgid "Filename of file to be saved to, defaults to config file"
msgstr ""

#: codeclib/internal/parsing/CLIParser.py:75
msgid "Number of processes to be allowed to run at once"
msgstr ""

#: codeclib/internal/parsing/CLIParser.py:78
msgid "Enum('YES','NO','ASK') to set whether to apply changes"
msgstr ""

#: codeclib/internal/parsing/CLIParser.py:81
msgid "Set to hide Files from results that do not produce filter output"
msgstr ""

#: codeclib/internal/parsing/ConfParser.py:64
msgid ""
"Failed reading file. Please make sure to provide a file that is existent and "
"you have the permission to read it."
msgstr ""

#: codec:26
>>>>>>> 4658c2a9
msgid "Program terminated by user."
msgstr ""<|MERGE_RESOLUTION|>--- conflicted
+++ resolved
@@ -1,47 +1,9 @@
-#: codeclib/internal/process_managing/FilterProcess.py:76
+#: codeclib/internal/parsing/ConfParser.py:64
 msgid ""
-"Unknown failure in worker process.\n"
-"Exception: {}\n"
-"Traceback:\n"
-"{}"
+"Failed reading file. Please make sure to provide a file that is existent and "
+"you have the permission to read it."
 msgstr ""
 
-#: codeclib/internal/process_managing/FilterProcess.py:78
-msgid ""
-"An unknown failure occurred and a process is aborted. Please contact "
-"developers for assistance and try out starting codec with -j1."
-msgstr ""
-
-#: codeclib/internal/process_managing/FilterProcess.py:96
-msgid ""
-"Failed to handle queue element {}. If you are testing filters, make sure "
-"they inherit from GlobalFilter or LocalFilter and don't overwrite the kind() "
-"method."
-msgstr ""
-
-#: codeclib/internal/process_managing/FilterProcess.py:99
-msgid "Failed to handle queue element {}."
-msgstr ""
-
-#: codeclib/internal/process_managing/FilterProcess.py:103
-msgid "Queue timeout reached. Assuming no tasks are left."
-msgstr ""
-
-#: codeclib/internal/process_managing/FilterProcess.py:116
-msgid ""
-"Local filter {} raised an exception of type {}. If you are the writer of "
-"this filter, please catch all exceptions. If not and this error keeps "
-"occurring you might want to get in contact with the writer of this filter."
-msgstr ""
-
-#: codeclib/internal/process_managing/FilterProcess.py:120
-msgid "Filter {} failed to run."
-msgstr ""
-
-<<<<<<< HEAD
-#. Something's gone wrong
-#: codec:27
-=======
 #: codeclib/internal/parsing/CLIParser.py:33
 msgid "List of paths to files and/or directories to be (recursively) checked"
 msgstr ""
@@ -110,13 +72,47 @@
 msgid "Set to hide Files from results that do not produce filter output"
 msgstr ""
 
-#: codeclib/internal/parsing/ConfParser.py:64
+#: codeclib/internal/process_managing/FilterProcess.py:76
 msgid ""
-"Failed reading file. Please make sure to provide a file that is existent and "
-"you have the permission to read it."
+"Unknown failure in worker process.\n"
+"Exception: {}\n"
+"Traceback:\n"
+"{}"
 msgstr ""
 
-#: codec:26
->>>>>>> 4658c2a9
+#: codeclib/internal/process_managing/FilterProcess.py:78
+msgid ""
+"An unknown failure occurred and a process is aborted. Please contact "
+"developers for assistance and try out starting codec with -j1."
+msgstr ""
+
+#: codeclib/internal/process_managing/FilterProcess.py:96
+msgid ""
+"Failed to handle queue element {}. If you are testing filters, make sure "
+"they inherit from GlobalFilter or LocalFilter and don't overwrite the kind() "
+"method."
+msgstr ""
+
+#: codeclib/internal/process_managing/FilterProcess.py:99
+msgid "Failed to handle queue element {}."
+msgstr ""
+
+#: codeclib/internal/process_managing/FilterProcess.py:103
+msgid "Queue timeout reached. Assuming no tasks are left."
+msgstr ""
+
+#: codeclib/internal/process_managing/FilterProcess.py:116
+msgid ""
+"Local filter {} raised an exception of type {}. If you are the writer of "
+"this filter, please catch all exceptions. If not and this error keeps "
+"occurring you might want to get in contact with the writer of this filter."
+msgstr ""
+
+#: codeclib/internal/process_managing/FilterProcess.py:120
+msgid "Filter {} failed to run."
+msgstr ""
+
+#. Something's gone wrong
+#: codec:27
 msgid "Program terminated by user."
 msgstr ""